--- conflicted
+++ resolved
@@ -699,10 +699,6 @@
 			isa = PBXFrameworksBuildPhase;
 			buildActionMask = 2147483647;
 			files = (
-<<<<<<< HEAD
-				E281965D198E0C3C0042A91E /* libpd-osx.a in Frameworks */,
-=======
->>>>>>> d7a1d878
 			);
 			runOnlyForDeploymentPostprocessing = 0;
 		};
@@ -936,11 +932,7 @@
 		418D348C736A6C4408BC04A4 /* LabSound */ = {
 			isa = PBXGroup;
 			children = (
-<<<<<<< HEAD
-				E281965C198E0C3C0042A91E /* libpd-osx.a */,
-=======
 				082FE01C19C6009400046275 /* Addons */,
->>>>>>> d7a1d878
 				E251D9BE184CE6C900F7B7BC /* include */,
 				E2FB873F183D20E100A5A764 /* platform */,
 				E2FB84BC183D1F1F00A5A764 /* webaudio */,
@@ -1573,11 +1565,7 @@
 				E25245D818724E8800983485 /* HRTFPanner.cpp in Sources */,
 				082FDFA619C6006400046275 /* Plucked.cpp in Sources */,
 				E2FB8534183D1F1F00A5A764 /* AudioBasicInspectorNode.cpp in Sources */,
-<<<<<<< HEAD
-=======
-				E2FB86FB183D202700A5A764 /* NullPtr.cpp in Sources */,
 				082FDFBD19C6006400046275 /* Whistle.cpp in Sources */,
->>>>>>> d7a1d878
 				E25245D718724E8800983485 /* HRTFKernel.cpp in Sources */,
 				E2FB8548183D1F1F00A5A764 /* AudioParamTimeline.cpp in Sources */,
 				E25245A818724E3200983485 /* AudioPullFIFO.cpp in Sources */,
@@ -1647,8 +1635,6 @@
 			};
 			name = "Release Native 64-bit";
 		};
-<<<<<<< HEAD
-=======
 		09F14F6A3FF52EE35FC66AB0 /* Release Native 32-bit */ = {
 			isa = XCBuildConfiguration;
 			buildSettings = {
@@ -1735,7 +1721,6 @@
 			};
 			name = "Release Native 32-bit";
 		};
->>>>>>> d7a1d878
 		1C0D2D9E74052F052778707B /* Debug Native 64-bit */ = {
 			isa = XCBuildConfiguration;
 			buildSettings = {
@@ -1823,8 +1808,6 @@
 			};
 			name = "Debug Native 64-bit";
 		};
-<<<<<<< HEAD
-=======
 		5A3962EA180D01C417103003 /* Debug Native 32-bit */ = {
 			isa = XCBuildConfiguration;
 			buildSettings = {
@@ -1912,7 +1895,6 @@
 			};
 			name = "Debug Native 32-bit";
 		};
->>>>>>> d7a1d878
 		7BB013C71308184445C54388 /* Release Native 64-bit */ = {
 			isa = XCBuildConfiguration;
 			buildSettings = {
